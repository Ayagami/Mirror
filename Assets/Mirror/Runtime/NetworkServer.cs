--- conflicted
+++ resolved
@@ -238,29 +238,6 @@
         }
 
         /// <summary>
-<<<<<<< HEAD
-=======
-        /// Obsolete: Use SendToAll{T} instead.
-        /// </summary>
-        [EditorBrowsable(EditorBrowsableState.Never), Obsolete("Use SendToAll<T> instead.")]
-        public static bool SendToAll(int msgType, MessageBase msg, int channelId = Channels.DefaultReliable)
-        {
-            if (LogFilter.Debug) Debug.Log("Server.SendToAll id:" + msgType);
-
-            // pack message into byte[] once
-            byte[] bytes = MessagePacker.PackMessage((ushort)msgType, msg);
-
-            // send to all
-            bool result = true;
-            foreach (KeyValuePair<int, NetworkConnection> kvp in connections)
-            {
-                result &= kvp.Value.SendBytes(bytes, channelId);
-            }
-            return result;
-        }
-
-        /// <summary>
->>>>>>> d578e720
         /// Send a message structure with the given type number to all connected clients.
         /// <para>This applies to clients that are ready and not-ready.</para>
         /// </summary>
@@ -281,24 +258,6 @@
             {
                 result &= kvp.Value.SendBytes(bytes, channelId);
             }
-<<<<<<< HEAD
-=======
-            return result;
-        }
-
-        /// <summary>
-        /// Obsolete: Use SendToReady{T} instead.
-        /// </summary>
-        [EditorBrowsable(EditorBrowsableState.Never), Obsolete("Use SendToReady<T> instead.")]
-        public static bool SendToReady(NetworkIdentity identity, short msgType, MessageBase msg, int channelId = Channels.DefaultReliable)
-        {
-            if (LogFilter.Debug) Debug.Log("Server.SendToReady msgType:" + msgType);
-
-            if (identity != null && identity.observers != null)
-            {
-                // pack message into byte[] once
-                byte[] bytes = MessagePacker.PackMessage((ushort)msgType, msg);
->>>>>>> d578e720
 
             NetworkWriterPool.Recycle(writer);
             return result;
@@ -497,31 +456,6 @@
         }
 
         /// <summary>
-<<<<<<< HEAD
-=======
-        /// Obsolete: Use RegisterHandler{T} instead.
-        /// </summary>
-        [EditorBrowsable(EditorBrowsableState.Never), Obsolete("Use RegisterHandler<T> instead.")]
-        public static void RegisterHandler(int msgType, NetworkMessageDelegate handler)
-        {
-            if (handlers.ContainsKey(msgType))
-            {
-                if (LogFilter.Debug) Debug.Log("NetworkServer.RegisterHandler replacing " + msgType);
-            }
-            handlers[msgType] = handler;
-        }
-
-        /// <summary>
-        /// Obsolete: Use RegisterHandler{T} instead.
-        /// </summary>
-        [EditorBrowsable(EditorBrowsableState.Never), Obsolete("Use RegisterHandler<T> instead.")]
-        public static void RegisterHandler(MsgType msgType, NetworkMessageDelegate handler)
-        {
-            RegisterHandler((int)msgType, handler);
-        }
-
-        /// <summary>
->>>>>>> d578e720
         /// Register a handler for a particular message type.
         /// <para>There are several system message types which you can add handlers for. You can also add your own message types.</para>
         /// </summary>
@@ -538,27 +472,6 @@
         }
 
         /// <summary>
-<<<<<<< HEAD
-=======
-        /// Obsolete: Use UnregisterHandler{T} instead.
-        /// </summary>
-        [EditorBrowsable(EditorBrowsableState.Never), Obsolete("Use UnregisterHandler<T> instead.")]
-        public static void UnregisterHandler(int msgType)
-        {
-            handlers.Remove(msgType);
-        }
-
-        /// <summary>
-        /// Obsolete: Use UnregisterHandler{T} instead.
-        /// </summary>
-        [EditorBrowsable(EditorBrowsableState.Never), Obsolete("Use UnregisterHandler<T> instead.")]
-        public static void UnregisterHandler(MsgType msgType)
-        {
-            UnregisterHandler((int)msgType);
-        }
-
-        /// <summary>
->>>>>>> d578e720
         /// Unregisters a handler for a particular message type.
         /// </summary>
         /// <typeparam name="T">Message type</typeparam>
@@ -577,23 +490,6 @@
         }
 
         /// <summary>
-<<<<<<< HEAD
-=======
-        /// Obsolete: Use SendToClient{T} instead.
-        /// </summary>
-        [EditorBrowsable(EditorBrowsableState.Never), Obsolete("Use SendToClient<T> instead.")]
-        public static void SendToClient(int connectionId, int msgType, MessageBase msg)
-        {
-            if (connections.TryGetValue(connectionId, out NetworkConnection conn))
-            {
-                conn.Send(msgType, msg);
-                return;
-            }
-            Debug.LogError("Failed to send message to connection ID '" + connectionId + ", not found in connection list");
-        }
-
-        /// <summary>
->>>>>>> d578e720
         /// Send a message to the client which owns the given connection ID.
         /// <para>It accepts the connection ID as a parameter as well as a message and MsgType. Remember to set the client up for receiving the messages by using NetworkClient.RegisterHandler. Also, for user messages you must use a MsgType with a higher ID number than MsgType.Highest.</para>
         /// </summary>
@@ -611,25 +507,6 @@
         }
 
         /// <summary>
-<<<<<<< HEAD
-=======
-        /// Obsolete: Use SendToClientOfPlayer{T} instead.
-        /// </summary>
-        [EditorBrowsable(EditorBrowsableState.Never), Obsolete("Use SendToClientOfPlayer<T> instead.")]
-        public static void SendToClientOfPlayer(NetworkIdentity identity, int msgType, MessageBase msg)
-        {
-            if (identity != null)
-            {
-                identity.connectionToClient.Send(msgType, msg);
-            }
-            else
-            {
-                Debug.LogError("SendToClientOfPlayer: player has no NetworkIdentity: " + identity.name);
-            }
-        }
-
-        /// <summary>
->>>>>>> d578e720
         /// send this message to the player only
         /// </summary>
         /// <typeparam name="T">Message type</typeparam>
